--- conflicted
+++ resolved
@@ -16,12 +16,8 @@
 # Something in the tox/pip/setuptools stack requires git.
 
 Test-Command: tox -e py35-nocov,py36-nocov
-<<<<<<< HEAD
-Depends: @builddeps@, git
+Depends: @builddeps@, git, fakeroot
 Restrictions: needs-root
-=======
-Depends: @builddeps@, git, fakeroot
->>>>>>> 35bca54e
 Features: test-name=unittests
 
 Test-Command: tox -e qa
@@ -30,12 +26,8 @@
 Features: test-name=qa
 
 Tests: coverage.sh
-<<<<<<< HEAD
-Depends: @builddeps@, git, lsb-release
+Depends: @builddeps@, git, lsb-release, fakeroot
 Restrictions: needs-root
-=======
-Depends: @builddeps@, git, lsb-release, fakeroot
->>>>>>> 35bca54e
 
 Tests: mount
 Restrictions: needs-root, allow-stderr, isolation-machine
