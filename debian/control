--- conflicted
+++ resolved
@@ -51,12 +51,8 @@
          python3-setuptools,
          python3-voluptuous,
          python3-yaml,
-<<<<<<< HEAD
-         snapd,
+         snapd (>= 2.38~),
          sudo,
-=======
-         snapd (>= 2.38~),
->>>>>>> 4f36f383
          ${misc:Depends},
          ${python3:Depends},
 Suggests: qemu-user-static,
