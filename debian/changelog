<<<<<<< HEAD
ubuntu-image (0.12+16.04ubuntu1) xenial; urgency=medium
=======
ubuntu-image (0.13+17.04ubuntu1) UNRELEASED; urgency=medium

  * Refuse to write images to /tmp when running ubuntu-image as a snap,
    since the snap's /tmp is not accessible to the user.  (LP: #1646968)
  * When sparse copying the resulting disk image, don't try to preserve
    mode,ownership,timestamps.  Over remote file systems (e.g. afp, hgfs)
    this can fail.  Over local file systems, they'll be preserved anyway.
    (LP: #1637554)
  * d/tests/mount: Switch to the stable channel for snaps.
  * Make the test suite immune to the locale.  (LP: #1638570)

 -- Barry Warsaw <barry@ubuntu.com>  Thu, 01 Dec 2016 17:33:19 -0500

ubuntu-image (0.12+17.04ubuntu1) zesty; urgency=medium
>>>>>>> b275a7db

  * SRU tracking bug LP: #1646608
  * Revert previous change which sorted structure volumes by their
    offset.  Instead, we preserve gadget.yaml order for purposes of
    partition numbering, but we still provide implicit offsets when they
    are missing, and we still sanity check for partition overlap.
    (LP:1642999)
  * Provide human-readable error messages on gadget.yaml parser failures,
    not Python tracebacks (unless --debug is given).  (LP:1617421)
  * Change the way we invoke the autopkgtests.
    - Use a standard d/t/control file instead of d/t/control.autodep8.  We
      were only using the Python 3 import test anyway.
    - Add an import.sh stanza to reproduce the Python 3 import bits we
      lost by removing autodep8.
    - Turn the `tox -e coverage` Test-Command into a separate test
      script so that we can manipulate the $UBUNTU_IMAGE_CODENAME
      environment variable.  This is used by tox.ini to select an
      appropriate *-coverage.ini file since Xenial does not and cannot
      cover certain code paths.  Everything after Xenial gets named 'devel'.
    - Narrow the dependencies so that they aren't just importing all
      binary packages.  The effects may be similar, but EIBTI.
  * d/control: Drop Testsuite header; we're not doing autodep8 anymore.
  * Rename the environment variable $UBUNTUIMAGE_MOCK_SNAP to
    $UBUNTU_IMAGE_MOCK_SNAP for consistency.
  * Skip some tests which touch the actual store when running without
    network access (e.g. during package build time).
  * Move the __version__ calculation to the package's __init__.py
  * Parse all YAML integer-like values as strings, and then turn them into
    integers if necessary during post-processing.  (LP:1640523)
  * gadget.yaml files can include an optional `format` key which names the
    version number supported by the gadget.yaml.  Currently only format 0
    is supported, which is a legacy version (omitting the format is
    equivalent).  (LP:1638926)
  * d/control: Add run-time dependencies which are missing from snapd but
    are required for `snap prepare-image`.  (LP:1642427)
  * Structures with type='mbr' are deprecated.  Use structure role
    instead.  (LP:1638660)
  * mbr structures must start at offset 0.  (LP:1630769)
  * Fixed sanity checking of --image-size argument for out-of-offset-order
    structure definitions.  (LP:1643598)
  * Prevent wrapping blobs in disk partitions by using the `type: bare`
    structure key.  (LP:1645750)

 -- Barry Warsaw <barry@ubuntu.com>  Tue, 08 Nov 2016 17:31:21 -0500

ubuntu-image (0.11+16.04ubuntu1) xenial; urgency=medium

  * SRU tracking bug LP: #1639381
  * Sort the structures in a volume by their offset, even if the offset is
    defined implicitly (i.e. not present in the gadget.yaml).  Also, check
    for any structure conflicts and raise a ValueError in that case.
    (LP:1631423)
  * offset-write arguments will only accept 32 bit integers.  (LP:1617443)
  * Add a better manpage.  (LP:1638386)
  * Tracebacks in the `snap prepare-image` command are suppressed unless
    --debug is given.  However, the failure is still logged.  (LP:1621445)
  * Handle -but ignore- the gadget.yaml `defaults` section.  (LP:1632449)
  * Structure ids are disallowed on mbr volumes.  (LP:1632724)
  * The package can still be built if python3-debian is not available.

 -- Barry Warsaw <barry@ubuntu.com>  Fri, 04 Nov 2016 18:54:16 -0400

ubuntu-image (0.10+16.04ubuntu2) xenial; urgency=medium

  * 100% test coverage for Xenial. (LP:1637181)
  * SRU tracking bug LP: #1636560

 -- Barry Warsaw <barry@ubuntu.com>  Thu, 27 Oct 2016 18:59:21 -0400

ubuntu-image (0.10+16.04ubuntu1) xenial; urgency=medium

  * Only write out nocloud-net metadata file (thus indicating a local seed
    and preventing a search elsewhere for user data) when the --cloud-init
    parameter is given.  (LP:1633232)

 -- Barry Warsaw <barry@ubuntu.com>  Tue, 25 Oct 2016 09:51:24 -0400

ubuntu-image (0.9+16.04ubuntu1) xenial; urgency=medium

  * SRU tracking bug: LP: #1634218
  * Fix snap creation.  (LP:1631961)
  * Copy everything under <unpackdir>/image into <rootfs>/system-data
    except boot/.  (LP:1632134)
  * Optional --image-size command line option can be used to force the
    resulting disk image to a larger than calculated size.  (LP:1632085)
  * Fix MBR partition size rounding error due to internal bug and implicit
    sfdisk(8) behavior.  Give by Steve Langasek.  (LP:1634557)
  * Added autopkgtests to ensure all official models can be built, and
    their mountable partitions can be mounted.  (LP:1635337)
  * During image building, stash a copy of the gadget.yaml into the workdir.
  * d/control: gdisk is a run-time dependency; remove the duplicate snapd
    run-time dependency.

 -- Barry Warsaw <barry@ubuntu.com>  Mon, 10 Oct 2016 10:48:49 -0400

ubuntu-image (0.7ubuntu1) yakkety; urgency=medium

  [ Steve Langasek ]
  * Don't build 4GB images, instead build images just as large as needed
    to hold the contents and let ubuntu-core resize them dynamically on
    first boot.  LP: #1619362.
  * Ensure cross-filesystem copies don't accidentally de-sparsify our
    image.
  * Update model.assertion test file to be compatible with snapd 2.14.2.
  * debian/control:
    - Declare Testsuite: autopkgtest-pkg-python in debian/control so that the
      package is visible to the test infrastructure.
    - Remove e2fsprogs from Build-Depends and Depends as per lintian.

  [ Barry Warsaw ]
  * Repair snapcraft.yaml for Python plugin changes.
  * Reorganize and flesh out command line options.
  * 100% test coverage. (LP: #1617445)
  * Use only the autopkgtest infrastructure for pull request testing.
    Don't use Travis-CI anymore.  (LP: #1625729)

 -- Barry Warsaw <barry@ubuntu.com>  Thu, 06 Oct 2016 18:46:06 -0400

ubuntu-image (0.6ubuntu3) yakkety; urgency=medium

  * Make the mtools a versioned dep for real, not a versioned build-dep.

 -- Steve Langasek <steve.langasek@ubuntu.com>  Thu, 08 Sep 2016 00:45:37 -0700

ubuntu-image (0.6ubuntu2) yakkety; urgency=medium

  * Add a versioned dependency on a fixed mtools.  LP: #1619718.

 -- Steve Langasek <steve.langasek@ubuntu.com>  Thu, 08 Sep 2016 00:03:19 -0700

ubuntu-image (0.6ubuntu1) yakkety; urgency=medium

  * Add --extra-snaps option to support specifying extra snaps to include.
    LP: #1619219.
  * Show output of snap prep-image, so that the user gets download progress
    instead of long pauses with no activity.  LP: #1619194.
  * Only set UBUNTU_IMAGE_SKIP_COPY_UNVERIFIED_MODEL in tests, now that
    model assertions are live.  LP: #1619374.

 -- Steve Langasek <steve.langasek@ubuntu.com>  Wed, 07 Sep 2016 08:36:23 -0700

ubuntu-image (0.5ubuntu1) yakkety; urgency=medium

  * Relax versioned build-dependency on e2fsprogs.  Either we have this
    version available in the target release, in which case the versioned
    dependency is not required; or we don't, in which case the testsuite
    already degrades gracefully and we should avoid blocking the build.
  * fix regression in gpt partition handling.

 -- Steve Langasek <steve.langasek@ubuntu.com>  Thu, 01 Sep 2016 01:52:30 -0700

ubuntu-image (0.4ubuntu1) yakkety; urgency=medium

  * More image building fixes: uboot, mbr support now implemented, which
    lets the rpi2 image build.

 -- Steve Langasek <steve.langasek@ubuntu.com>  Wed, 31 Aug 2016 18:27:20 -0700

ubuntu-image (0.3ubuntu1) yakkety; urgency=medium

  * More image building fixes.

 -- Barry Warsaw <barry@ubuntu.com>  Fri, 26 Aug 2016 17:15:53 -0400

ubuntu-image (0.2ubuntu1) yakkety; urgency=medium

  * Some additional fixes needed for RTM.

 -- Barry Warsaw <barry@ubuntu.com>  Fri, 26 Aug 2016 10:35:03 -0400

ubuntu-image (0.1ubuntu1) yakkety; urgency=medium

  * Initial release.

 -- Barry Warsaw <barry@ubuntu.com>  Thu, 25 Aug 2016 17:11:25 -0400<|MERGE_RESOLUTION|>--- conflicted
+++ resolved
@@ -1,21 +1,18 @@
-<<<<<<< HEAD
-ubuntu-image (0.12+16.04ubuntu1) xenial; urgency=medium
-=======
-ubuntu-image (0.13+17.04ubuntu1) UNRELEASED; urgency=medium
+ubuntu-image (0.13+16.04ubuntu1) xenial; urgency=medium
 
+  * SRU tracking bug LP: #1655133
   * Refuse to write images to /tmp when running ubuntu-image as a snap,
-    since the snap's /tmp is not accessible to the user.  (LP: #1646968)
+    since the snap's /tmp is not accessible to the user.  (LP:1646968)
   * When sparse copying the resulting disk image, don't try to preserve
     mode,ownership,timestamps.  Over remote file systems (e.g. afp, hgfs)
     this can fail.  Over local file systems, they'll be preserved anyway.
-    (LP: #1637554)
+    (LP:1637554)
   * d/tests/mount: Switch to the stable channel for snaps.
-  * Make the test suite immune to the locale.  (LP: #1638570)
+  * Make the test suite immune to the locale.  (LP:1638570)
 
  -- Barry Warsaw <barry@ubuntu.com>  Thu, 01 Dec 2016 17:33:19 -0500
 
-ubuntu-image (0.12+17.04ubuntu1) zesty; urgency=medium
->>>>>>> b275a7db
+ubuntu-image (0.12+16.04ubuntu1) xenial; urgency=medium
 
   * SRU tracking bug LP: #1646608
   * Revert previous change which sorted structure volumes by their
