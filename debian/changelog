--- conflicted
+++ resolved
@@ -1,6 +1,3 @@
-<<<<<<< HEAD
-ubuntu-image (1.6+16.04ubuntu1) xenial; urgency=medium
-=======
 ubuntu-image (1.7+19.10ubuntu1) eoan; urgency=medium
 
   [ Maciej Borzecki ]
@@ -17,8 +14,7 @@
 
  -- Łukasz 'sil2100' Zemczak <lukasz.zemczak@ubuntu.com>  Wed, 24 Apr 2019 16:54:22 +0200
 
-ubuntu-image (1.6+19.04ubuntu1) disco; urgency=medium
->>>>>>> 4f36f383
+ubuntu-image (1.6+16.04ubuntu1) xenial; urgency=medium
 
   * Do not copy-over /etc/cloud to the rootfs if it's empty.  This can cause
     base snaps that define the writable-path as 'persistent' and 'transition'
