--- conflicted
+++ resolved
@@ -1,6 +1,3 @@
-<<<<<<< HEAD
-ubuntu-image (1.9+16.04ubuntu1) xenial; urgency=medium
-=======
 ubuntu-image (1.10+20.10ubuntu1) groovy; urgency=medium
 
   [ Łukasz 'sil2100' Zemczak ]
@@ -26,23 +23,7 @@
 
  -- Łukasz 'sil2100' Zemczak <lukasz.zemczak@ubuntu.com>  Thu, 03 Sep 2020 10:20:28 +0200
 
-ubuntu-image (1.9+20.04ubuntu3) groovy; urgency=medium
-
-  * Newest sfdisk includes a new field of 'sectorsize' in its output, which our
-    tests did not expect to see - work-around it by ignoring it for the
-    relevant tests.  Fixes FTBFS.
-
- -- Łukasz 'sil2100' Zemczak <lukasz.zemczak@ubuntu.com>  Fri, 26 Jun 2020 10:17:36 +0200
-
-ubuntu-image (1.9+20.04ubuntu2) groovy; urgency=medium
-
-  [ Michael Hudson-Doyle ]
-  * Add dependency on fdisk now that it is no longer Essential. (LP: #1877485)
-
- -- Łukasz 'sil2100' Zemczak <lukasz.zemczak@ubuntu.com>  Thu, 18 Jun 2020 09:33:47 +0200
-
-ubuntu-image (1.9+20.04ubuntu1) focal; urgency=medium
->>>>>>> 446d7401
+ubuntu-image (1.9+16.04ubuntu1) xenial; urgency=medium
 
   [ Łukasz 'sil2100' Zemczak ]
   * Add support for populating a .disk/info file on the target image rootfs.
