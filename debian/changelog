<<<<<<< HEAD
ubuntu-image (1.10+16.04ubuntu1) xenial; urgency=medium
=======
ubuntu-image (1.11+21.04ubuntu1) hirsute; urgency=medium

  [ Michael Vogt ]
  * Use "resolved-content" directory provided by newer versions
    of "snap prepare-image". (LP: #1636927)

 -- Łukasz 'sil2100' Zemczak <lukasz.zemczak@ubuntu.com>  Thu, 25 Mar 2021 14:55:14 +0100

ubuntu-image (1.10+20.10ubuntu4) hirsute; urgency=medium

  * Add python3.9 to the test envlists.
  * Minor README fixups and additions, minor test-related compatibility
    changes.

 -- Łukasz 'sil2100' Zemczak <lukasz.zemczak@ubuntu.com>  Wed, 13 Jan 2021 11:27:53 +0100

ubuntu-image (1.10+20.10ubuntu3) hirsute; urgency=medium

  * setup.py:
    - get the version in a way which is compatible with the current
      python-debian

 -- Sebastien Bacher <seb128@ubuntu.com>  Thu, 26 Nov 2020 15:30:53 +0100

ubuntu-image (1.10+20.10ubuntu2) groovy; urgency=medium

  [ Brian Murray ]
  * Fix a typo in README.rst.

  [ Łukasz 'sil2100' Zemczak ]
  * Add a workaround for mkfs.ext4 forcefully sparsifying our classic image
    swapfile (LP: #1900718)

 -- Łukasz 'sil2100' Zemczak <lukasz.zemczak@ubuntu.com>  Tue, 20 Oct 2020 19:40:57 +0200

ubuntu-image (1.10+20.10ubuntu1) groovy; urgency=medium
>>>>>>> 91295c07

  [ Łukasz 'sil2100' Zemczak ]
  * SRU tracking number LP: #1896744
  * Add a quick option to disable console-conf.  (LP:1866002)
  * Disable some of the unsupported features for UC20 models.  (LP:1875431)
    - --disable-console-conf
    - --cloud-init
    - Running the post-populate-rootfs hook.
  * Do not create an empty /boot on the system-seed partition.
  * Switch the approach of building UC20 images to ensure that all partitions
    defined in the gadget are considered in image size calculations.
    (LP:1859973)

  [ Michael Hudson-Doyle ]
  * Add dependency on fdisk now that it is no longer Essential.  (LP:1877485)

  [ Maciej Borzecki ]
  * Do not overwrite the files that snap prepare-image has created.
    (LP:1884247)

  [ Dimitri John Ledkov ]
  * Pacify flake8 in groovy.

 -- Łukasz 'sil2100' Zemczak <lukasz.zemczak@ubuntu.com>  Thu, 03 Sep 2020 10:20:28 +0200

ubuntu-image (1.9+16.04ubuntu1) xenial; urgency=medium

  [ Łukasz 'sil2100' Zemczak ]
  * Add support for populating a .disk/info file on the target image rootfs.
    (LP:1856684)
  * Design change: no longer remove /boot/grub from the rootfs for classic
    image builds.  This allows developers to have more freedom on deciding how
    boot configuration should be handled.  (LP:1817050)
  * Fix the autopkgtest story on focal.  Only for this series, remove the py37
    tox environment as it does not work due to pyparted being 3.8-only.
  * Fix manifest generation for uc20 builds.  (LP:1856205)
  * SRU tracking number LP: #1864977

  [ Maciej Borzecki ]
  * ubuntu_image: update schema validator to allow gadget update specific
    keys & little cleanups.  (LP:1856903)

 -- Łukasz 'sil2100' Zemczak <lukasz.zemczak@ubuntu.com>  Wed, 29 Jan 2020 16:33:36 +0100

ubuntu-image (1.8+16.04ubuntu1) xenial; urgency=medium

  [ Łukasz 'sil2100' Zemczak ]
  * Add support for uc20 images and the system-seed partition role.
    (LP:1847231)
  * SRU tracking number LP: #1853493

  [ Alfonso Sanchez-Beato ]
  * Add support for LK (little kernel) bootloader (LP:1845964)

  [ Dimitri John Ledkov ]
  * Use modern apt commands.

  [ Gianfranco Costamagna ]
  * Code-style fixes (E117, F723, E501)

  [ Sergio Schvezov ]
  * Require isolation-machine for snapcraft specific autopkgtests

 -- Łukasz 'sil2100' Zemczak <lukasz.zemczak@ubuntu.com>  Tue, 08 Oct 2019 12:56:43 +0200

ubuntu-image (1.7+16.04ubuntu1) xenial; urgency=medium

  [ Maciej Borzecki ]
  * Some parser improvements: more strict schema for volume names, make sure
    structure names are unique.  (LP:1823160)

  [ Łukasz 'sil2100' Zemczak ]
  * Add support for the new prepare-image --snap=<snap>=<channel|risk> syntax,
    bump the snapd dependency to 2.38.  (LP:1815580)
  * Print a deprecation warning when using the old --extra-snaps syntax.
  * Ignore the new 'grain' field in the pyparted partitiontable structure
    during unit-tests, as otherwise it's causing test failures for disco+.
    (LP:1826224)
  * SRU tracking number LP: #1828827

 -- Łukasz 'sil2100' Zemczak <lukasz.zemczak@ubuntu.com>  Wed, 24 Apr 2019 16:54:22 +0200

ubuntu-image (1.6+16.04ubuntu1) xenial; urgency=medium

  * Do not copy-over /etc/cloud to the rootfs if it's empty.  This can cause
    base snaps that define the writable-path as 'persistent' and 'transition'
    to not be able to provide default configuration.  (LP:1808554)
  * Fix --with-proposed handling to properly pass PROPOSED to live-build.
  * SRU tracking number LP: #1808564

 -- Łukasz 'sil2100' Zemczak <lukasz.zemczak@ubuntu.com>  Fri, 14 Dec 2018 17:08:09 +0100

ubuntu-image (1.5+16.04ubuntu2) xenial; urgency=medium

  * debian/control: add sudo to the list of dependencies as we need it for
    the sudo cp workaround we have in place for xenial's outdated mkfs.ext4
    (LP: #1807750).

 -- Łukasz 'sil2100' Zemczak <lukasz.zemczak@ubuntu.com>  Thu, 13 Dec 2018 15:49:41 +0100

ubuntu-image (1.5+16.04ubuntu1) xenial; urgency=medium

  [ Alfonso Sanchez-Beato (email Canonical) ]
  * Fix bug with setting file owners in classic.  (LP:1783577)
  * Add --filesystem option for classic. This gives us the option to use an
    existing unpacked root file system instead of calling live-build to create
    it.  (LP:1782795)
  * Remove content of /boot/grub instead of the full folder, so update-grub
    can still run.  (LP:1791049)

  [ Dimitri John Ledkov ]
  * Add python3.7 to tox commands everywhere.

  [ Łukasz 'sil2100' Zemczak ]
  * Fix handling of --extra-ppas for classic builds.  (LP:1790708)
  * Check for image/boot/<bootloader> for bootfs additional contents also for
    classic builds.  Ignore if it does not exist.  (LP:1792561)
  * SRU tracking number LP: #1801332

 -- Łukasz 'sil2100' Zemczak <lukasz.zemczak@ubuntu.com>  Tue, 02 Oct 2018 17:07:58 +0200

ubuntu-image (1.4+16.04ubuntu2) xenial; urgency=medium

  * Demote the qemu-user-static dependency to Suggests, modify the code to
    gracefully handle the lack of qemu binaries for cross-compilation.
    (LP:1788177)
  * Add missing information about UBUNTU_IMAGE_QEMU_USER_STATIC_PATH to the
    manpage.
  * SRU tracking number LP: #1786229

 -- Łukasz 'sil2100' Zemczak <lukasz.zemczak@ubuntu.com>  Tue, 21 Aug 2018 15:25:59 +0200

ubuntu-image (1.4+16.04ubuntu1) xenial; urgency=medium

  * Add support for classic cross-compilation, add qemu-user-static as a
    dependency.  (LP:1772061)
  * Work-around the API rate limit exceeded failures from github in the
    haschangelog test case by re-writing it not to use python3-github anymore
    and instead check for the PR trivial label manually.  (LP:1690081)
  * Work-around Permission denied errors printing to stderr whenever parted is
    imported, causing some of our basic autopkgtests failing.  (LP:1775085)
  * Fix some coverage and autopkgtest failures per changes in the environment.
    Switch to using deb-packaged voluptuous.  (LP:1782313)
  * Add the new connections: stanza to the gadget.yaml parser.  (LP:1780217)
  * SRU tracking number LP: #1786229

 -- Łukasz 'sil2100' Zemczak <lukasz.zemczak@ubuntu.com>  Fri, 20 Jul 2018 16:43:51 +0200

ubuntu-image (1.3+16.04ubuntu2) xenial; urgency=medium

  * Work-around build-time test_hook_fired issues due to the unavailability of
    sudo on builders.  This is xenial-specific as for all other series sudo is
    not used because of a newer mkfs.ext4 available.  Use the
    UBUNTU_IMAGE_TESTS_NO_NETWORK flag to skip this test build-time (the test
    is run as part of autopkgtests anyway).

 -- Łukasz 'sil2100' Zemczak <lukasz.zemczak@ubuntu.com>  Mon, 11 Dec 2017 13:36:27 +0100

ubuntu-image (1.3+16.04ubuntu1) xenial; urgency=medium

  * Remove the snapcraft dependency by moving the gadget tree priming step away
    from ubuntu-image.  (LP:1734655)
  * Add support for defining the livecd-rootfs configuration path through
    an environment variable.  (LP:1734949)
  * SRU tracking number LP: #1729531

 -- Łukasz 'sil2100' Zemczak <lukasz.zemczak@ubuntu.com>  Mon, 27 Nov 2017 11:12:08 +0100

ubuntu-image (1.2+16.04ubuntu1) xenial; urgency=medium

  [ Łukasz 'sil2100' Zemczak ]
  * SRU tracking number LP: #1729531
  * Add a generic hook mechanism and add our first supported snap-image hook:
    post-populate-rootfs.  (LP:1672436)
  * Document the newly added hook API in the ubuntu-image manpage.
    (LP:1715849)
  * Make sure ubuntu-image has 100% code-coverage after getting the classic
    image support added.

  [ Gary Wang ]
  * Add classic image creation support.  (LP:1726391)

 -- Łukasz 'sil2100' Zemczak <lukasz.zemczak@ubuntu.com>  Mon, 31 Jul 2017 15:54:06 +0200

ubuntu-image (1.1+16.04ubuntu4) xenial; urgency=medium

  * Drop part of the xenial delta, adding the fakeroot dependency as per master.
    Properly handling the lack of the dependency and still getting 100% code
    coverage on all series requires too much unnecessary work.  (LP: #1709029)

 -- Łukasz 'sil2100' Zemczak <lukasz.zemczak@ubuntu.com>  Tue, 08 Aug 2017 10:44:33 +0200

ubuntu-image (1.1+16.04ubuntu3) xenial; urgency=medium

  * Only run the snap.sh test on github PRs as it doesn't make sense to run it
    as part of regular deb package migration.  (LP: #1704979)

 -- Łukasz 'sil2100' Zemczak <lukasz.zemczak@ubuntu.com>  Wed, 19 Jul 2017 15:31:06 +0200

ubuntu-image (1.1+16.04ubuntu1) xenial; urgency=medium

  [ Łukasz 'sil2100' Zemczak ]
  * SRU tracking number LP: #1702933
  * Fix snapcraft.yaml for classic snappage.  (LP:1673576)
  * Add a new step in the builder that generates .manifest files listing all
    snaps installed in the resulting image.  (LP:1680574)
  * Further fixes to snapcraft.yaml, making sure that we only have one
    ubuntu-image version installed in the snap.  (LP:1692901)
  * Move files around during snap build to have all needed libraries and python
    files in common accessible paths, install missing dependencies into the
    snap.  (LP:1694982, LP:1694993)

  [ Michael Vogt ]
  * Use fakeroot when running mkfs.ext4.  (LP:1702628)

  [ Steve Langasek ]
  * Add fakeroot to the snapcraft.yaml and as a test dep.  (LP:1702628)

 -- Łukasz 'sil2100' Zemczak <lukasz.zemczak@ubuntu.com>  Fri, 21 Apr 2017 19:35:00 +0200

ubuntu-image (1.0+16.04ubuntu1) xenial; urgency=medium

  * SRU tracking number LP: #1672755
  * Exit with a console message instead of crashing when the contents of a
    partition does not fit within the specified size.  (LP:1666580)
  * Don't install an unusable global flake8 extension.  (LP:1631156)
  * Fix the autopkgtests to use --output-dir instead of the obsolete
    --output command line switch.  (LP:1667140)
  * Added ``--image-file-list`` command line argument to record the paths
    of all the disk image files written.
  * Added an autopkgtest to prove that generated images can be
    successfully booted (on amd64 only).  (LP:1625732)
  * Add an autopkgtest for ensuring each PR has a changelog entry and a bug
    linked to it.  (LP:1655671)
  * Make ubuntu-image a classic confinement snap.  (LP:1638645)

 -- Barry Warsaw <barry@ubuntu.com>  Wed, 22 Feb 2017 11:30:01 -0500

ubuntu-image (0.15+16.04ubuntu1) xenial; urgency=medium

  * SRU tracking number LP: #1665014
  * ubuntu-image now supports gadget.yaml files with multiple volume
    specifications.  Each volume describes a different disk image.  For
    the multi-volume case, no implicit root file system structure is added
    at all; the root file system partition must be defined in the
    gadget.yaml.  -o/--output is ignored in the multi-volume case.
    (LP:1641727)
  * Add -O/--output-dir command line options.  Disk image files are
    written here using the volume name and a .img suffix.  Deprecate
    -o/--output.  -O and -o are mutually exclusive.
  * Handle structure parts with size or offset < 1MiB.  (LP:1630709)
  * Warn when the size or offset is not a multiple of the sector size.
    (LP:1663172 and LP:1621151)
  * Allow and ignore any string values in the ``defaults`` section.
    (LP:1661515)
  * Handle a couple more cases where ubuntu-image as a snap cannot read
    from /tmp (model assertions and extra snaps).  (LP:1663424)
  * Add a release script.  (LP:1655669)
  * Version numbers for the snap now say "+snap" instead of "+real".
    (LP:1664296)

 -- Barry Warsaw <barry@ubuntu.com>  Mon, 06 Feb 2017 18:36:02 -0500

ubuntu-image (0.14+16.04ubuntu2) xenial; urgency=medium

  * SRU tracking bug LP: #1655133
  * d/changelog: Clean up bug tags so as not to confuse SRU linkage.

 -- Barry Warsaw <barry@ubuntu.com>  Fri, 20 Jan 2017 09:59:20 -0500

ubuntu-image (0.14+16.04ubuntu1) xenial; urgency=medium

  * Add CI for Python 3.6.  (LP:1650402)
  * Fix the test suite for sparse files on ZFS.  (LP:1656371)
  * d/t/control: Add Restriction: isolation-machine for the mount test
    since devmapper is not namespaced and thus can interfere with other
    containers.  This will prevent the test from running in schroot and
    lxd/lxc backends, but will continue to run in qemu backends.
    (LP:1656391)

 -- Barry Warsaw <barry@ubuntu.com>  Fri, 13 Jan 2017 18:20:39 -0500

ubuntu-image (0.13+16.04ubuntu2) xenial; urgency=medium

  * d/tests/mount: Fix a typo and handle a case where the root file system
    isn't found.

 -- Barry Warsaw <barry@ubuntu.com>  Tue, 10 Jan 2017 17:33:58 -0500

ubuntu-image (0.13+16.04ubuntu1) xenial; urgency=medium

  * Refuse to write images to /tmp when running ubuntu-image as a snap,
    since the snap's /tmp is not accessible to the user.  (LP:1646968)
  * When sparse copying the resulting disk image, don't try to preserve
    mode,ownership,timestamps.  Over remote file systems (e.g. afp, hgfs)
    this can fail.  Over local file systems, they'll be preserved anyway.
    (LP:1637554)
  * Use the `role` attribute of the gadget.yaml when creating images,
    especially for `role:mbr` and `role:system-data` (LP:1642914 and
    LP:1643086)
  * d/tests/mount: Switch to the stable channel for snaps.
  * Make the test suite immune to the locale.  (LP:1638570)

 -- Barry Warsaw <barry@ubuntu.com>  Mon, 09 Jan 2017 15:38:40 -0500

ubuntu-image (0.12+16.04ubuntu1) xenial; urgency=medium

  * SRU tracking bug LP: #1646608
  * Revert previous change which sorted structure volumes by their
    offset.  Instead, we preserve gadget.yaml order for purposes of
    partition numbering, but we still provide implicit offsets when they
    are missing, and we still sanity check for partition overlap.
    (LP:1642999)
  * Provide human-readable error messages on gadget.yaml parser failures,
    not Python tracebacks (unless --debug is given).  (LP:1617421)
  * Change the way we invoke the autopkgtests.
    - Use a standard d/t/control file instead of d/t/control.autodep8.  We
      were only using the Python 3 import test anyway.
    - Add an import.sh stanza to reproduce the Python 3 import bits we
      lost by removing autodep8.
    - Turn the `tox -e coverage` Test-Command into a separate test
      script so that we can manipulate the $UBUNTU_IMAGE_CODENAME
      environment variable.  This is used by tox.ini to select an
      appropriate *-coverage.ini file since Xenial does not and cannot
      cover certain code paths.  Everything after Xenial gets named 'devel'.
    - Narrow the dependencies so that they aren't just importing all
      binary packages.  The effects may be similar, but EIBTI.
  * d/control: Drop Testsuite header; we're not doing autodep8 anymore.
  * Rename the environment variable $UBUNTUIMAGE_MOCK_SNAP to
    $UBUNTU_IMAGE_MOCK_SNAP for consistency.
  * Skip some tests which touch the actual store when running without
    network access (e.g. during package build time).
  * Move the __version__ calculation to the package's __init__.py
  * Parse all YAML integer-like values as strings, and then turn them into
    integers if necessary during post-processing.  (LP:1640523)
  * gadget.yaml files can include an optional `format` key which names the
    version number supported by the gadget.yaml.  Currently only format 0
    is supported, which is a legacy version (omitting the format is
    equivalent).  (LP:1638926)
  * d/control: Add run-time dependencies which are missing from snapd but
    are required for `snap prepare-image`.  (LP:1642427)
  * Structures with type='mbr' are deprecated.  Use structure role
    instead.  (LP:1638660)
  * mbr structures must start at offset 0.  (LP:1630769)
  * Fixed sanity checking of --image-size argument for out-of-offset-order
    structure definitions.  (LP:1643598)
  * Prevent wrapping blobs in disk partitions by using the `type: bare`
    structure key.  (LP:1645750)

 -- Barry Warsaw <barry@ubuntu.com>  Tue, 08 Nov 2016 17:31:21 -0500

ubuntu-image (0.11+16.04ubuntu1) xenial; urgency=medium

  * SRU tracking bug LP: #1639381
  * Sort the structures in a volume by their offset, even if the offset is
    defined implicitly (i.e. not present in the gadget.yaml).  Also, check
    for any structure conflicts and raise a ValueError in that case.
    (LP:1631423)
  * offset-write arguments will only accept 32 bit integers.  (LP:1617443)
  * Add a better manpage.  (LP:1638386)
  * Tracebacks in the `snap prepare-image` command are suppressed unless
    --debug is given.  However, the failure is still logged.  (LP:1621445)
  * Handle -but ignore- the gadget.yaml `defaults` section.  (LP:1632449)
  * Structure ids are disallowed on mbr volumes.  (LP:1632724)
  * The package can still be built if python3-debian is not available.

 -- Barry Warsaw <barry@ubuntu.com>  Fri, 04 Nov 2016 18:54:16 -0400

ubuntu-image (0.10+16.04ubuntu2) xenial; urgency=medium

  * 100% test coverage for Xenial. (LP:1637181)
  * SRU tracking bug LP: #1636560

 -- Barry Warsaw <barry@ubuntu.com>  Thu, 27 Oct 2016 18:59:21 -0400

ubuntu-image (0.10+16.04ubuntu1) xenial; urgency=medium

  * Only write out nocloud-net metadata file (thus indicating a local seed
    and preventing a search elsewhere for user data) when the --cloud-init
    parameter is given.  (LP:1633232)

 -- Barry Warsaw <barry@ubuntu.com>  Tue, 25 Oct 2016 09:51:24 -0400

ubuntu-image (0.9+16.04ubuntu1) xenial; urgency=medium

  * SRU tracking bug: LP: #1634218
  * Fix snap creation.  (LP:1631961)
  * Copy everything under <unpackdir>/image into <rootfs>/system-data
    except boot/.  (LP:1632134)
  * Optional --image-size command line option can be used to force the
    resulting disk image to a larger than calculated size.  (LP:1632085)
  * Fix MBR partition size rounding error due to internal bug and implicit
    sfdisk(8) behavior.  Give by Steve Langasek.  (LP:1634557)
  * Added autopkgtests to ensure all official models can be built, and
    their mountable partitions can be mounted.  (LP:1635337)
  * During image building, stash a copy of the gadget.yaml into the workdir.
  * d/control: gdisk is a run-time dependency; remove the duplicate snapd
    run-time dependency.

 -- Barry Warsaw <barry@ubuntu.com>  Mon, 10 Oct 2016 10:48:49 -0400

ubuntu-image (0.7ubuntu1) yakkety; urgency=medium

  [ Steve Langasek ]
  * Don't build 4GB images, instead build images just as large as needed
    to hold the contents and let ubuntu-core resize them dynamically on
    first boot.  LP: #1619362.
  * Ensure cross-filesystem copies don't accidentally de-sparsify our
    image.
  * Update model.assertion test file to be compatible with snapd 2.14.2.
  * debian/control:
    - Declare Testsuite: autopkgtest-pkg-python in debian/control so that the
      package is visible to the test infrastructure.
    - Remove e2fsprogs from Build-Depends and Depends as per lintian.

  [ Barry Warsaw ]
  * Repair snapcraft.yaml for Python plugin changes.
  * Reorganize and flesh out command line options.
  * 100% test coverage. (LP: #1617445)
  * Use only the autopkgtest infrastructure for pull request testing.
    Don't use Travis-CI anymore.  (LP: #1625729)

 -- Barry Warsaw <barry@ubuntu.com>  Thu, 06 Oct 2016 18:46:06 -0400

ubuntu-image (0.6ubuntu3) yakkety; urgency=medium

  * Make the mtools a versioned dep for real, not a versioned build-dep.

 -- Steve Langasek <steve.langasek@ubuntu.com>  Thu, 08 Sep 2016 00:45:37 -0700

ubuntu-image (0.6ubuntu2) yakkety; urgency=medium

  * Add a versioned dependency on a fixed mtools.  LP: #1619718.

 -- Steve Langasek <steve.langasek@ubuntu.com>  Thu, 08 Sep 2016 00:03:19 -0700

ubuntu-image (0.6ubuntu1) yakkety; urgency=medium

  * Add --extra-snaps option to support specifying extra snaps to include.
    LP: #1619219.
  * Show output of snap prep-image, so that the user gets download progress
    instead of long pauses with no activity.  LP: #1619194.
  * Only set UBUNTU_IMAGE_SKIP_COPY_UNVERIFIED_MODEL in tests, now that
    model assertions are live.  LP: #1619374.

 -- Steve Langasek <steve.langasek@ubuntu.com>  Wed, 07 Sep 2016 08:36:23 -0700

ubuntu-image (0.5ubuntu1) yakkety; urgency=medium

  * Relax versioned build-dependency on e2fsprogs.  Either we have this
    version available in the target release, in which case the versioned
    dependency is not required; or we don't, in which case the testsuite
    already degrades gracefully and we should avoid blocking the build.
  * fix regression in gpt partition handling.

 -- Steve Langasek <steve.langasek@ubuntu.com>  Thu, 01 Sep 2016 01:52:30 -0700

ubuntu-image (0.4ubuntu1) yakkety; urgency=medium

  * More image building fixes: uboot, mbr support now implemented, which
    lets the rpi2 image build.

 -- Steve Langasek <steve.langasek@ubuntu.com>  Wed, 31 Aug 2016 18:27:20 -0700

ubuntu-image (0.3ubuntu1) yakkety; urgency=medium

  * More image building fixes.

 -- Barry Warsaw <barry@ubuntu.com>  Fri, 26 Aug 2016 17:15:53 -0400

ubuntu-image (0.2ubuntu1) yakkety; urgency=medium

  * Some additional fixes needed for RTM.

 -- Barry Warsaw <barry@ubuntu.com>  Fri, 26 Aug 2016 10:35:03 -0400

ubuntu-image (0.1ubuntu1) yakkety; urgency=medium

  * Initial release.

 -- Barry Warsaw <barry@ubuntu.com>  Thu, 25 Aug 2016 17:11:25 -0400<|MERGE_RESOLUTION|>--- conflicted
+++ resolved
@@ -1,43 +1,27 @@
-<<<<<<< HEAD
-ubuntu-image (1.10+16.04ubuntu1) xenial; urgency=medium
-=======
 ubuntu-image (1.11+21.04ubuntu1) hirsute; urgency=medium
 
   [ Michael Vogt ]
   * Use "resolved-content" directory provided by newer versions
     of "snap prepare-image". (LP: #1636927)
 
- -- Łukasz 'sil2100' Zemczak <lukasz.zemczak@ubuntu.com>  Thu, 25 Mar 2021 14:55:14 +0100
-
-ubuntu-image (1.10+20.10ubuntu4) hirsute; urgency=medium
-
+  [ Brian Murray ]
+  * Fix a typo in README.rst.
+
+  [ Łukasz 'sil2100' Zemczak ]
+  * Add a workaround for mkfs.ext4 forcefully sparsifying our classic image
+    swapfile (LP: #1900718)
   * Add python3.9 to the test envlists.
   * Minor README fixups and additions, minor test-related compatibility
     changes.
 
- -- Łukasz 'sil2100' Zemczak <lukasz.zemczak@ubuntu.com>  Wed, 13 Jan 2021 11:27:53 +0100
-
-ubuntu-image (1.10+20.10ubuntu3) hirsute; urgency=medium
-
-  * setup.py:
+  [ Sebastien Bacher ]
+   * setup.py:
     - get the version in a way which is compatible with the current
       python-debian
 
- -- Sebastien Bacher <seb128@ubuntu.com>  Thu, 26 Nov 2020 15:30:53 +0100
-
-ubuntu-image (1.10+20.10ubuntu2) groovy; urgency=medium
-
-  [ Brian Murray ]
-  * Fix a typo in README.rst.
-
-  [ Łukasz 'sil2100' Zemczak ]
-  * Add a workaround for mkfs.ext4 forcefully sparsifying our classic image
-    swapfile (LP: #1900718)
-
- -- Łukasz 'sil2100' Zemczak <lukasz.zemczak@ubuntu.com>  Tue, 20 Oct 2020 19:40:57 +0200
-
-ubuntu-image (1.10+20.10ubuntu1) groovy; urgency=medium
->>>>>>> 91295c07
+ -- Łukasz 'sil2100' Zemczak <lukasz.zemczak@ubuntu.com>  Thu, 25 Mar 2021 14:55:14 +0100
+
+ubuntu-image (1.10+16.04ubuntu1) xenial; urgency=medium
 
   [ Łukasz 'sil2100' Zemczak ]
   * SRU tracking number LP: #1896744
