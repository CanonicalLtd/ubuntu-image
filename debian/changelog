--- conflicted
+++ resolved
@@ -1,6 +1,3 @@
-<<<<<<< HEAD
-ubuntu-image (1.8+19.10ubuntu1) eoan; urgency=medium
-=======
 ubuntu-image (1.9+20.04ubuntu1) focal; urgency=medium
 
   [ Łukasz 'sil2100' Zemczak ]
@@ -11,6 +8,7 @@
     boot configuration should be handled.  (LP: #1817050)
   * Fix the autopkgtest story on focal.  Only for this series, remove the py37
     tox environment as it does not work due to pyparted being 3.8-only.
+  * Fix manifest generation for uc20 builds.  (LP: #1856205)
 
   [ Maciej Borzecki ]
   * ubuntu_image: update schema validator to allow gadget update specific
@@ -18,14 +16,7 @@
 
  -- Łukasz 'sil2100' Zemczak <lukasz.zemczak@ubuntu.com>  Wed, 29 Jan 2020 16:33:36 +0100
 
-ubuntu-image (1.8+20.04ubuntu2) focal; urgency=medium
-
-  * Fix manifest generation for uc20 builds.  (LP: #1856205)
-
- -- Łukasz 'sil2100' Zemczak <lukasz.zemczak@ubuntu.com>  Thu, 12 Dec 2019 17:05:59 +0100
-
-ubuntu-image (1.8+20.04ubuntu1) focal; urgency=medium
->>>>>>> ad95059d
+ubuntu-image (1.8+19.10ubuntu1) eoan; urgency=medium
 
   [ Łukasz 'sil2100' Zemczak ]
   * Add support for uc20 images and the system-seed partition role.
