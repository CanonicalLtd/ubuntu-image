--- conflicted
+++ resolved
@@ -1,14 +1,4 @@
-<<<<<<< HEAD
-ubuntu-image (0.10+16.04ubuntu2) xenial; urgency=medium
-
-  * 100% test coverage for Xenial. (LP:1637181)
-  * SRU tracking bug LP: #1636560
-
- -- Barry Warsaw <barry@ubuntu.com>  Thu, 27 Oct 2016 18:59:21 -0400
-
-ubuntu-image (0.10+16.04ubuntu1) xenial; urgency=medium
-=======
-ubuntu-image (0.11+17.04ubuntu1) zesty; urgency=medium
+ubuntu-image (0.11+16.04ubuntu1) xenial; urgency=medium
 
   * Sort the structures in a volume by their offset, even if the offset is
     defined implicitly (i.e. not present in the gadget.yaml).  Also, check
@@ -24,8 +14,14 @@
 
  -- Barry Warsaw <barry@ubuntu.com>  Fri, 04 Nov 2016 18:54:16 -0400
 
-ubuntu-image (0.10+17.04ubuntu1) zesty; urgency=medium
->>>>>>> 93ceb1b9
+ubuntu-image (0.10+16.04ubuntu2) xenial; urgency=medium
+
+  * 100% test coverage for Xenial. (LP:1637181)
+  * SRU tracking bug LP: #1636560
+
+ -- Barry Warsaw <barry@ubuntu.com>  Thu, 27 Oct 2016 18:59:21 -0400
+
+ubuntu-image (0.10+16.04ubuntu1) xenial; urgency=medium
 
   * Only write out nocloud-net metadata file (thus indicating a local seed
     and preventing a search elsewhere for user data) when the --cloud-init
