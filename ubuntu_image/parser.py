--- conflicted
+++ resolved
@@ -349,22 +349,17 @@
             filesystem = structure['filesystem']
             if structure_role is StructureRole.mbr:
                 if size > 446:
-                    raise ValueError('mbr role structures cannot be larger '
-                                     'than 446 bytes.')
+                    raise GadgetSpecificationError(
+                        'mbr role structures cannot be larger than 446 bytes.')
                 if schema is not VolumeSchema.mbr:
-                    raise ValueError('mbr role with non-MBR volume schema')
+                    raise GadgetSpecificationError(
+                        'mbr role with non-MBR volume schema')
                 if structure_id is not None:
-<<<<<<< HEAD
-                    raise ValueError('mbr role must not specify partition id')
+                    raise GadgetSpecificationError(
+                        'mbr role must not specify partition id')
                 if filesystem is not FileSystemType.none:
-                    raise ValueError('mbr role must not specify a file system')
-=======
                     raise GadgetSpecificationError(
-                        'mbr type must not specify partition id')
-                elif filesystem is not FileSystemType.none:
-                    raise GadgetSpecificationError(
-                        'mbr type must not specify a file system')
->>>>>>> 589f3df0
+                        'mbr role must not specify a file system')
             filesystem_label = structure.get('filesystem-label', name)
             # The content will be one of two formats, and no mixing is
             # allowed.  I.e. even though multiple content sections are allowed
