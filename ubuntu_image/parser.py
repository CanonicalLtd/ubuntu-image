"""gadget.yaml parsing and validation."""

import re
import attr
import logging

from enum import Enum
from io import StringIO
from operator import attrgetter, methodcaller
from ubuntu_image.helpers import GiB, MiB, as_size
from uuid import UUID
from voluptuous import Any, Coerce, Invalid, Match, Optional, Required, Schema
from yaml import load
from yaml.loader import SafeLoader
from yaml.parser import ParserError, ScannerError


COLON = ':'
_logger = logging.getLogger('ubuntu-image')


class GadgetSpecificationError(Exception):
    """An exception occurred during the parsing of the gadget.yaml file."""


# By default PyYAML allows duplicate mapping keys, even though the YAML spec
# prohibits this.  We can't validate this after parsing because PyYAML just
# gives us a normal dictionary, which of course does not have duplicate keys.
# We use the basic YAML SafeLoader but override the mapping constructor to
# raise an exception if we see a key twice.

class StrictLoader(SafeLoader):
    def construct_mapping(self, node):
        pairs = self.construct_pairs(node)
        mapping = {}
        for key, value in pairs:
            if key in mapping:
                raise GadgetSpecificationError('Duplicate key: {}'.format(key))
            mapping[key] = value
        return mapping


StrictLoader.add_constructor(
    'tag:yaml.org,2002:map', StrictLoader.construct_mapping)


# Decorator for naming the path -as best we can statically- within the
# gadget.yaml file where this enum is found.  Used in error reporting.
def yaml_path(path):
    def inner(cls):
        cls.yaml_path = path
        return cls
    return inner


@yaml_path('volumes:<volume name>:bootloader')
class BootLoader(Enum):
    uboot = 'u-boot'
    grub = 'grub'


@yaml_path('volumes:<volume name>:schema')
class VolumeSchema(Enum):
    mbr = 'mbr'
    gpt = 'gpt'


@yaml_path('volumes:<volume name>:structure:filesystem')
class FileSystemType(Enum):
    none = 'none'
    ext4 = 'ext4'
    vfat = 'vfat'


class Enumify:
    def __init__(self, enum_class, msg=None, preprocessor=None):
        self.enum_class = enum_class
        self.preprocessor = preprocessor

    def __call__(self, v):
        # Turn KeyErrors into spec errors.
        try:
            return self.enum_class[
                v if self.preprocessor is None
                else self.preprocessor(v)
                ]
        except KeyError as error:
            raise GadgetSpecificationError(
                "Invalid gadget.yaml value '{}' @ {}".format(
                    v, self.enum_class.yaml_path))


def Size32bit(v):
    """Coerce size to being a 32 bit integer."""
    return as_size(v, max=GiB(4))


def Id(v):
    """Coerce to either a hex UUID, a 2-digit hex value."""
    if isinstance(v, int):
        # Okay, here's the problem.  If the id value is something like '80' in
        # the yaml file, the yaml parser will turn that into the decimal
        # integer 80, but that's really not what we want!  We want it to be
        # the hex value 0x80.  So we have to turn it back into a string and
        # allow the 2-digit validation matcher to go from there.
        if v >= 100 or v < 0:
            raise ValueError(str(v))
        v = '{:02d}'.format(v)
    try:
        return UUID(hex=v)
    except ValueError:
        pass
    mo = re.match('^[a-fA-F0-9]{2}$', v)
    if mo is None:
        raise ValueError(v)
    return mo.group(0).upper()


def HybridId(v):
    """Like above, but allows for hybrid Ids."""
    if isinstance(v, str):
        code, comma, guid = v.partition(',')
        if comma == ',':
            # Two digit hex code must appear before GUID.
            if len(code) != 2 or len(guid) != 36:
                raise ValueError(v)
            hex_code = Id(code)
            guid_code = Id(guid)
            return hex_code, guid_code
    return Id(v)


def RelativeOffset(v):
    """From the spec:

    It may be specified relative to another structure item with the
    syntax ``label+1234``.
    """
    label, plus, offset = v.partition('+')
    if len(label) == 0 or plus != '+' or len(offset) == 0:
        raise ValueError(v)
    return label, Size32bit(offset)


GadgetYAML = Schema({
    Optional('defaults'): {
        Match('^[a-zA-Z0-9]+$'): {
            Match('^[-a-zA-Z0-9]+$'): object
        }
    },
    Optional('device-tree-origin', default='gadget'): str,
    Optional('device-tree'): str,
    Required('volumes'): {
        Match('^[-a-zA-Z0-9]+$'): Schema({
            Optional('schema', default=VolumeSchema.gpt):
                Enumify(VolumeSchema),
            Optional('bootloader'): Enumify(
                BootLoader, preprocessor=methodcaller('replace', '-', '')),
            Optional('id'): Coerce(Id),
            Required('structure'): [Schema({
                Optional('name'): str,
                Optional('offset'): Coerce(as_size),
                Optional('offset-write'): Any(
                    Coerce(Size32bit), RelativeOffset),
                Required('size'): Coerce(as_size),
                Required('type'): Any('mbr', Coerce(HybridId)),
                Optional('id'): Coerce(UUID),
                Optional('filesystem', default=FileSystemType.none):
                    Enumify(FileSystemType),
                Optional('filesystem-label'): str,
                Optional('content'): Any(
                    [Schema({
                        Required('source'): str,
                        Required('target'): str,
                        })
                    ],                                  # noqa: E124
                    [Schema({
                        Required('image'): str,
                        Optional('offset'): Coerce(as_size),
                        Optional('offset-write'): Any(
                            Coerce(Size32bit), RelativeOffset),
                        Optional('size'): Coerce(as_size),
                        })
                    ],
                )
            })]
        })
    }
})


@attr.s
class ContentSpecA:
    source = attr.ib()
    target = attr.ib()

    @classmethod
    def from_yaml(cls, content):
        source = content['source']
        target = content['target']
        return cls(source, target)


@attr.s
class ContentSpecB:
    image = attr.ib()
    offset = attr.ib()
    offset_write = attr.ib()
    size = attr.ib()

    @classmethod
    def from_yaml(cls, content):
        image = content['image']
        offset = content.get('offset')
        offset_write = content.get('offset-write')
        size = content.get('size')
        return cls(image, offset, offset_write, size)


@attr.s
class StructureSpec:
    name = attr.ib()
    offset = attr.ib()
    offset_write = attr.ib()
    size = attr.ib()
    type = attr.ib()
    id = attr.ib()
    filesystem = attr.ib()
    filesystem_label = attr.ib()
    content = attr.ib()


@attr.s
class VolumeSpec:
    schema = attr.ib()
    bootloader = attr.ib()
    id = attr.ib()
    structures = attr.ib()


@attr.s
class GadgetSpec:
    device_tree_origin = attr.ib()
    device_tree = attr.ib()
    volumes = attr.ib()
    defaults = attr.ib()


def _fail(message, error=None):
    _logger.error(message)
    raise GadgetSpecificationError(message) from error


def parse(stream_or_string):
    """Parse the YAML read from the stream or string.

    The YAML is parsed and validated against the schema defined in
    docs/gadget-yaml.rst.

    :param stream_or_string: Either a string or a file-like object containing
        a gadget.yaml specification.  If stream is given, it must be open for
        reading with a UTF-8 encoding.
    :type stream_or_string: str or file-like object
    :return: A specification of the gadget.
    :rtype: GadgetSpec
    :raises ValueError: If the schema is violated.
    """
    # Do the basic schema validation steps.  There some interdependencies that
    # require post-validation.  E.g. you cannot define the fs-type if the role
    # is ESP.
    stream = (StringIO(stream_or_string)
              if isinstance(stream_or_string, str)
              else stream_or_string)
    try:
        yaml = load(stream, Loader=StrictLoader)
    except GadgetSpecificationError as error:
        _logger.error(str(error))
        raise
    except (ParserError, ScannerError) as error:
        _fail('gadget.yaml file is not valid YAML', error)
    try:
        validated = GadgetYAML(yaml)
    except GadgetSpecificationError as error:
        _logger.error(str(error))
        raise
    except Invalid as error:
        if len(error.path) == 0:
            _fail('Empty gadget.yaml')
        path = COLON.join(str(component) for component in error.path)
        # It doesn't look like voluptuous gives us the bogus value, but it
        # does give us the path to it.  The str(error) contains some
        # additional information of dubious value, so just use the path.
        _fail('Invalid gadget.yaml @ {}'.format(path))
    device_tree_origin = validated.get('device-tree-origin')
    device_tree = validated.get('device-tree')
    defaults = validated.get('defaults')
    volume_specs = {}
    bootloader_seen = False
    # This item is a dictionary so it can't possibly have duplicate keys.
    # That's okay because our StrictLoader above will already raise an
    # exception if it sees a duplicate key.
    for image_name, image_spec in validated['volumes'].items():
        schema = image_spec['schema']
        bootloader = image_spec.get('bootloader')
        bootloader_seen |= (bootloader is not None)
        image_id = image_spec.get('id')
        structures = []
        last_offset = 0
        for structure in image_spec['structure']:
            name = structure.get('name')
            offset = structure.get('offset')
            offset_write = structure.get('offset-write')
            size = structure['size']
            structure_type = structure['type']
            # Validate structure types.  These can be either GUIDs, two hex
            # digits, hybrids, or the special 'mbr' type.  The basic syntactic
            # validation happens above in the Voluptuous schema, but here we
            # need to ensure cross-attribute constraints.  Specifically,
            # hybrids and 'mbr' are allowed for either schema, but GUID-only
            # is only allowed for GPT, while 2-digit-only is only allowed for
            # MBR.  Note too that 2-item tuples are also already ensured.
            if (isinstance(structure_type, UUID) and
                    schema is not VolumeSchema.gpt):
                _fail('GUID structure type with non-GPT schema')
            elif (isinstance(structure_type, str) and
                    structure_type != 'mbr' and
                    schema is not VolumeSchema.mbr):
                _fail('MBR structure type with non-MBR schema')
            # Check for implicit vs. explicit partition offset.
            if offset is None:
                # XXX: Ensure the special case of the 'mbr' type doesn't
                # extend beyond the confines of the mbr.
                if structure_type != 'mbr' and last_offset < MiB(1):
                    offset = MiB(1)
                else:
                    offset = last_offset
            last_offset = offset + size
            # Extract the rest of the structure data.
            structure_id = structure.get('id')
            filesystem = structure['filesystem']
            if (structure_type == 'mbr' and
                    filesystem is not FileSystemType.none):
                raise ValueError('mbr type must not specify a file system')
            filesystem_label = structure.get('filesystem-label', name)
            content = structure.get('content')
            content_specs = []
            content_spec_class = (
                ContentSpecB if filesystem is FileSystemType.none
                else ContentSpecA)
            if content is not None:
                for item in content:
                    content_specs.append(content_spec_class.from_yaml(item))
            structures.append(StructureSpec(
                name, offset, offset_write, size,
                structure_type, structure_id, filesystem, filesystem_label,
                content_specs))
        # Sort structures by their offset.
        volume_specs[image_name] = VolumeSpec(
            schema, bootloader, image_id,
            sorted(structures, key=attrgetter('offset')))
        # Sanity check the partition offsets to ensure that there is no
        # overlap conflict where a part's offset begins before the previous
        # part's end.
        last_end = -1
        for part in volume_specs[image_name].structures:
            if part.offset < last_end:
                raise ValueError('Structure conflict! {}: {} <  {}'.format(
                    part.type if part.name is None else part.name,
                    part.offset, last_end))
            last_end = part.offset + part.size
    if not bootloader_seen:
<<<<<<< HEAD
        _fail('No bootloader volume named')
    return GadgetSpec(device_tree_origin, device_tree, volume_specs)
=======
        raise ValueError('No bootloader volume named')
    return GadgetSpec(device_tree_origin, device_tree, volume_specs, defaults)
>>>>>>> debeb0c6
<|MERGE_RESOLUTION|>--- conflicted
+++ resolved
@@ -369,10 +369,5 @@
                     part.offset, last_end))
             last_end = part.offset + part.size
     if not bootloader_seen:
-<<<<<<< HEAD
         _fail('No bootloader volume named')
-    return GadgetSpec(device_tree_origin, device_tree, volume_specs)
-=======
-        raise ValueError('No bootloader volume named')
-    return GadgetSpec(device_tree_origin, device_tree, volume_specs, defaults)
->>>>>>> debeb0c6
+    return GadgetSpec(device_tree_origin, device_tree, volume_specs, defaults)